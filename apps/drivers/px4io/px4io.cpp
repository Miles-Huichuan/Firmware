--- conflicted
+++ resolved
@@ -91,15 +91,12 @@
 
 	virtual int		ioctl(file *filp, int cmd, unsigned long arg);
 
-<<<<<<< HEAD
-=======
 	/**
 	 * Set the PWM via serial update rate
 	 * @warning this directly affects CPU load
 	 */
 	int 			set_pwm_rate(int hz);
 
->>>>>>> 03076a72
 	bool			dump_one;
 
 private:
@@ -196,10 +193,7 @@
 PX4IO::PX4IO() :
 	CDev("px4io", "/dev/px4io"),
 	dump_one(false),
-<<<<<<< HEAD
-=======
 	_update_rate(50),
->>>>>>> 03076a72
 	_serial_fd(-1),
 	_io_stream(nullptr),
 	_task(-1),
@@ -348,12 +342,9 @@
 	_t_armed = orb_subscribe(ORB_ID(actuator_armed));
 	orb_set_interval(_t_armed, 200);		/* 5Hz update rate */
 
-<<<<<<< HEAD
-=======
 	_t_vstatus = orb_subscribe(ORB_ID(vehicle_status));
 	orb_set_interval(_t_vstatus, 200);		/* 5Hz update rate max. */
 
->>>>>>> 03076a72
 	/* advertise the limited control inputs */
 	memset(&_controls_effective, 0, sizeof(_controls_effective));
 	_t_actuators_effective = orb_advertise(_primary_pwm_device ? ORB_ID_VEHICLE_ATTITUDE_CONTROLS_EFFECTIVE : ORB_ID(actuator_controls_1),
@@ -759,11 +750,7 @@
 void
 monitor(void)
 {
-<<<<<<< HEAD
-	unsigned cancels = 4;
-=======
 	unsigned cancels = 3;
->>>>>>> 03076a72
 	printf("Hit <enter> three times to exit monitor mode\n");
 
 	for (;;) {
@@ -783,10 +770,8 @@
 		if (g_dev != nullptr)
 			g_dev->dump_one = true;
 	}
-<<<<<<< HEAD
-}
-=======
->>>>>>> 03076a72
+}
+
 }
 
 int
