--- conflicted
+++ resolved
@@ -65,11 +65,7 @@
 #include <uORB/topics/vehicle_gps_position.h>
 #include <uORB/topics/vehicle_global_position.h>
 #include <uORB/topics/vehicle_status.h>
-<<<<<<< HEAD
-#include <uORB/topics/vehicle_rates_setpoint.h>
-=======
 #include <uORB/topics/offboard_control_setpoint.h>
->>>>>>> a56b4ffe
 #include <uORB/topics/vehicle_command.h>
 #include <uORB/topics/vehicle_local_position_setpoint.h>
 #include <uORB/topics/vehicle_global_position_setpoint.h>
@@ -130,11 +126,7 @@
 
 static struct vehicle_global_position_s hil_global_pos;
 
-<<<<<<< HEAD
-static struct vehicle_rates_setpoint_s vehicle_rates_sp;
-=======
 static struct offboard_control_setpoint_s offboard_control_sp;
->>>>>>> a56b4ffe
 
 static struct vehicle_command_s vcmd;
 
@@ -196,15 +188,9 @@
 };
 
 static struct mavlink_publications {
-<<<<<<< HEAD
-	orb_advert_t vehicle_rates_sp_pub;
-} mavlink_pubs = {
-	.vehicle_rates_sp_pub = -1
-=======
 	orb_advert_t offboard_control_sp_pub;
 } mavlink_pubs = {
 	.offboard_control_sp_pub = -1
->>>>>>> a56b4ffe
 };
 
 
@@ -1152,14 +1138,6 @@
 	}
 }
 
-<<<<<<< HEAD
-#define MAVLINK_OFFBOARD_CONTROL_MODE_NONE 0
-#define MAVLINK_OFFBOARD_CONTROL_MODE_RATES 1
-#define MAVLINK_OFFBOARD_CONTROL_MODE_ATTITUDE 2
-#define MAVLINK_OFFBOARD_CONTROL_MODE_VELOCITY 3
-#define MAVLINK_OFFBOARD_CONTROL_MODE_POSITION 4
-=======
->>>>>>> a56b4ffe
 #define MAVLINK_OFFBOARD_CONTROL_FLAG_ARMED 0x10
 
 /****************************************************************************
@@ -1271,82 +1249,6 @@
 //		printf("got MAVLINK_MSG_ID_SET_QUAD_MOTORS_SETPOINT target_system=%u, sysid = %u\n", quad_motors_setpoint.target_system, mavlink_system.sysid);
 
 		if (mavlink_system.sysid < 4) {
-<<<<<<< HEAD
-			/* only send if RC is off */
-			if (v_status.rc_signal_lost) {
-
-				/* rate control mode */
-				if (quad_motors_setpoint.mode == 1) {
-					vehicle_rates_sp.roll = quad_motors_setpoint.roll[mavlink_system.sysid]   / (float)INT16_MAX;
-					vehicle_rates_sp.pitch = quad_motors_setpoint.pitch[mavlink_system.sysid]  / (float)INT16_MAX;
-					vehicle_rates_sp.yaw = quad_motors_setpoint.yaw[mavlink_system.sysid]    / (float)INT16_MAX;
-					vehicle_rates_sp.thrust = quad_motors_setpoint.thrust[mavlink_system.sysid] / (float)UINT16_MAX;
-
-					vehicle_rates_sp.timestamp = hrt_absolute_time();
-				}
-
-				/* check if topic has to be advertised */
-				if (mavlink_pubs.vehicle_rates_sp_pub <= 0) {
-					mavlink_pubs.vehicle_rates_sp_pub = orb_advertise(ORB_ID(vehicle_rates_setpoint), &vehicle_rates_sp);
-				}
-				/* Publish */
-				orb_publish(ORB_ID(vehicle_rates_setpoint), mavlink_pubs.vehicle_rates_sp_pub, &vehicle_rates_sp);
-
-				/* change armed status if required */
-				bool cmd_armed = (quad_motors_setpoint.mode & MAVLINK_OFFBOARD_CONTROL_FLAG_ARMED);
-
-				bool cmd_generated = false;
-
-				if (v_status.flag_control_offboard_enabled != cmd_armed) {
-					vcmd.param1 = cmd_armed;
-					vcmd.param2 = 0;
-					vcmd.param3 = 0;
-					vcmd.param4 = 0;
-					vcmd.param5 = 0;
-					vcmd.param6 = 0;
-					vcmd.param7 = 0;
-					vcmd.command = MAV_CMD_COMPONENT_ARM_DISARM;
-					vcmd.target_system = mavlink_system.sysid;
-					vcmd.target_component = MAV_COMP_ID_ALL;
-					vcmd.source_system = msg->sysid;
-					vcmd.source_component = msg->compid;
-					vcmd.confirmation = 1;
-
-					cmd_generated = true;
-				}
-
-				/* check if input has to be enabled */
-				if ((v_status.flag_control_rates_enabled != (quad_motors_setpoint.mode == MAVLINK_OFFBOARD_CONTROL_MODE_RATES)) ||
-					(v_status.flag_control_attitude_enabled != (quad_motors_setpoint.mode == MAVLINK_OFFBOARD_CONTROL_MODE_ATTITUDE)) ||
-					(v_status.flag_control_velocity_enabled != (quad_motors_setpoint.mode == MAVLINK_OFFBOARD_CONTROL_MODE_VELOCITY)) ||
-					(v_status.flag_control_position_enabled != (quad_motors_setpoint.mode == MAVLINK_OFFBOARD_CONTROL_MODE_POSITION))) {
-					vcmd.param1 = (quad_motors_setpoint.mode == MAVLINK_OFFBOARD_CONTROL_MODE_RATES);
-					vcmd.param2 = (quad_motors_setpoint.mode == MAVLINK_OFFBOARD_CONTROL_MODE_ATTITUDE);
-					vcmd.param3 = (quad_motors_setpoint.mode == MAVLINK_OFFBOARD_CONTROL_MODE_VELOCITY);
-					vcmd.param4 = (quad_motors_setpoint.mode == MAVLINK_OFFBOARD_CONTROL_MODE_POSITION);
-					vcmd.param5 = 0;
-					vcmd.param6 = 0;
-					vcmd.param7 = 0;
-					vcmd.command = PX4_CMD_CONTROLLER_SELECTION;
-					vcmd.target_system = mavlink_system.sysid;
-					vcmd.target_component = MAV_COMP_ID_ALL;
-					vcmd.source_system = msg->sysid;
-					vcmd.source_component = msg->compid;
-					vcmd.confirmation = 1;
-
-					cmd_generated = true;
-				}
-
-				if (cmd_generated) {
-					/* check if topic is advertised */
-					if (cmd_pub <= 0) {
-						cmd_pub = orb_advertise(ORB_ID(vehicle_command), &vcmd);
-					} else {
-						/* create command */
-						orb_publish(ORB_ID(vehicle_command), cmd_pub, &vcmd);
-					}
-				}
-=======
 			/* 
 			 * rate control mode - defined by MAVLink
 			 */
@@ -1390,7 +1292,6 @@
 			} else {
 				/* Publish */
 				orb_publish(ORB_ID(offboard_control_setpoint), mavlink_pubs.offboard_control_sp_pub, &offboard_control_sp);
->>>>>>> a56b4ffe
 			}
 
 			// /* change armed status if required */
@@ -1660,11 +1561,7 @@
 	memset(&rc, 0, sizeof(rc));
 	memset(&hil_attitude, 0, sizeof(hil_attitude));
 	memset(&hil_global_pos, 0, sizeof(hil_global_pos));
-<<<<<<< HEAD
-	memset(&vehicle_rates_sp, 0, sizeof(vehicle_rates_sp));
-=======
 	memset(&offboard_control_sp, 0, sizeof(offboard_control_sp));
->>>>>>> a56b4ffe
 	memset(&vcmd, 0, sizeof(vcmd));
 
 	/* print welcome text */
